--- conflicted
+++ resolved
@@ -57,12 +57,8 @@
 """
     get_next_node(tree::BnBTree, travese_strategy::BFS)
 
-<<<<<<< HEAD
 Get the next node of the tree which shall be evaluted next by [`evaluate_node!`](@ref).
-=======
-Get the next node of the tree which shall be evaluted next by [`evaluate_node`](@ref).
 If you want to implement your own traversing strategy check out [`AbstractTraverseStrategy`](@ref).
->>>>>>> dfc227a5
 """
 function get_next_node(tree::BnBTree, travese_strategy::BFS)
     _, node = peek(tree.nodes)
