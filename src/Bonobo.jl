--- conflicted
+++ resolved
@@ -305,8 +305,8 @@
         callback(tree, node)
         tree.options.log_table && set_and_print_table_values!(table, tree, start_time, closed_nodes)
     end
-<<<<<<< HEAD
     tree.options.log_table && set_and_print_table_values!(table, tree, start_time, closed_nodes)
+    sort_solutions!(tree.solutions, tree.sense)
 end
 
 """
@@ -338,8 +338,6 @@
     set_value!(table, :time, time()-start_time)
 
     print_line(table)
-=======
-    sort_solutions!(tree.solutions, tree.sense)
 end
 
 """
@@ -349,7 +347,6 @@
 """
 function sort_solutions!(solutions::Vector{<:AbstractSolution}, sense::Symbol)
     sort!(solutions; rev=:sense == :Max, by=s->s.objective) 
->>>>>>> 10f0b931
 end
 
 """
