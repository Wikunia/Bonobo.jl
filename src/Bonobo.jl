module Bonobo

using DataStructures
using NamedTupleTools

"""
    AbstractNode

The abstract type for a tree node. Your own type for `Node` given to [`initialize`](@ref) needs to subtype it.
The default if you don't provide your own is [`DefaultNode`](@ref).
"""
abstract type AbstractNode end

"""
    AbstractSolution{Node<:AbstractNode, Value}

The abstract type for a `Solution` object. The default is [`DefaultSolution`](@ref).
It is parameterized by `Node` and `Value` where `Value` is the value which describes the full solution i.e the value for every variable.
"""
abstract type AbstractSolution{Node<:AbstractNode, Value} end

"""
    BnBNode

Holds the necessary information of every node.
This needs to be added by every `AbstractNode` as `std::BnBNode`

```julia
id :: Int
lb :: Float64 
ub :: Float64
```
"""
mutable struct BnBNode
    id :: Int
    lb :: Float64 
    ub :: Float64
end

"""
    DefaultNode <: AbstractNode

The default structure for saving node information. 
Currently this includes only the necessary `std::BnBNode` which needs to be part of every [`AbstractNode`](@ref).
"""
mutable struct DefaultNode <: AbstractNode
    std :: BnBNode
end

"""
    DefaultSolution{Node<:AbstractNode,Value} <: AbstractSolution{Node, Value}

The default struct to save a solution of the branch and bound run.
It holds 
```julia
objective :: Float64
solution  :: Value 
node      :: Node
```
Both the `Value` and the `Node` type are determined by the [`initialize`](@ref) method.

`solution` holds the information to obtain the solution for example the values of all variables. 
"""
mutable struct DefaultSolution{Node<:AbstractNode,Value} <: AbstractSolution{Node, Value}
    objective :: Float64
    solution  :: Value
    node      :: Node
end

"""
<<<<<<< HEAD
    BnBTree{Node<:AbstractNode,Root,Value,Solution<:AbstractSolution{Node,Value}}

Holds all the information of the branch and bound tree. 
"""
=======
    AbstractTraverseStrategy

The abstract type for a traverse strategy. 
If you implement a new traverse strategy this must be the supertype. 

If you want to implement your own strategy the [`get_next_node`](@ref) function needs a new method 
which dispatches on the `traverse_strategy` argument. 
"""
abstract type AbstractTraverseStrategy end

"""
    BFS <: AbstractTraverseStrategy

The BFS traverse strategy always picks the node with the lowest bound first.
If there is a tie then the smallest node id is used as a tie breaker.
"""
struct BFS <: AbstractTraverseStrategy end

mutable struct Options
    traverse_strategy   :: AbstractTraverseStrategy
end

>>>>>>> dfc227a5
mutable struct BnBTree{Node<:AbstractNode,Root,Value,Solution<:AbstractSolution{Node,Value}}
    incumbent::Float64
    lb::Float64
    solutions::Vector{Solution}
    nodes::PriorityQueue{Int,Node}
    root::Root
    num_nodes::Int
    sense::Symbol
    options::Options
end

include("util.jl")
include("node.jl")

"""
    initialize(; kwargs...)

Initialize the branch and bound framework with the the following arguments.
Later it can be dispatched on `BnBTree{Node, Root, Solution}` for various methods.

# Keyword arguments
- `traverse_strategy` [`BFS`] currently the only supported traverse strategy is `BFS`. Should be an `AbstractTraverseStrategy`
- `Node` [`DefaultNode`](@ref) can be special structure which is used to store all information about a node. 
    - needs to have `AbstractNode` as the super type
    - needs to have `std :: BnBNode` as a field (see [`BnBNode`](@ref))
- `Solution` [`DefaultSolution`](@ref) stores the node and several other information about a solution
- `root` [`nothing`] the information about the root problem. The type can be used for dispatching on types 
- `sense` [`:Min`] can be `:Min` or `:Max` depending on the objective sense
- `Value` [`Vector{Float64}`] the type of a solution  

Return a [`BnBTree`](@ref) object which is the input for [`optimize!`](@ref).
"""
function initialize(;
    traverse_strategy = BFS,
    Node = DefaultNode,
    Value = Vector{Float64},
    Solution = DefaultSolution{Node,Value},
    root = nothing,
    sense = :Min,
)
    return BnBTree{Node,typeof(root),Value,Solution}(
        NaN, 
        NaN,
        Vector{Solution}(),
        PriorityQueue{Int,Node}(),
        root,
        0,
        sense,
        Options(traverse_strategy())
    )
end

"""
    optimize!(tree::BnBTree)

Optimize the problem using a branch and bound approach. 

The steps are the following:
```julia
while !terminated(tree) # as long as there are open nodes
    # get the next open node depending on the traverse strategy
    node = get_next_node(tree, tree.options.traverse_strategy) 
    # needs to be implemented by you
    # Should evaluate the current node and return the lower and upper bound
    # if the problem is infeasible both values should be set to NaN
    lb, ub = evaluate_node!(tree, node) 
    # updates the upper and lower bound of the node struct
    set_node_bound!(tree.sense, node, lb, ub)

    # update the best solution 
    updated = update_best_solution!(tree, node)
    updated && bound!(tree, node.id)
    
    # remove the current node
    close_node!(tree, node)
    # needs to be implemented by you
    # create branches from the current node
    branch!(tree, node)
end
```

every function of the above can be overriden by your own method. 
"""
function optimize!(tree::BnBTree)
    while !terminated(tree)
        node = get_next_node(tree, tree.options.traverse_strategy)
        lb, ub = evaluate_node!(tree, node) 
        # if the problem was infeasible we simply close the node and continue
        if isnan(lb) && isnan(ub)
            close_node!(tree, node)
            continue
        end

        set_node_bound!(tree.sense, node, lb, ub)

        updated = update_best_solution!(tree, node)
        updated && bound!(tree, node.id)

        close_node!(tree, node)
        branch!(tree, node)
    end
end

"""
    terminated(tree::BnBTree)

Return true when the branch and bound loop in [`optimize!`](@ref) should be terminated.
Default behavior is to terminate the loop only when no nodes exist in the priority queue.
"""
terminated(tree::BnBTree) = isempty(tree.nodes)

"""
    set_node_bound!(objective_sense::Symbol, node::AbstractNode, lb, ub)

Set the bounds of the `node` object to the lower and upper bound given. 
Internally everything is stored as a minimization problem. Therefore the objective_sense `:Min`/`:Max` is needed.
"""
function set_node_bound!(objective_sense::Symbol, node::AbstractNode, lb, ub)
    if isnan(ub)
        ub = Inf
    end
    if objective_sense == :Min
        node.lb = lb
        node.ub = ub
    else
        node.lb = -lb
        node.ub = -ub
    end
end

"""
    bound!(tree::BnBTree, current_node_id)

Close all nodes which have a lower bound higher or equal to the incumbent
"""
function bound!(tree::BnBTree, current_node_id)
    for (_,node) in tree.nodes
        if node.id != current_node_id && node.lb >= tree.incumbent
            close_node!(tree, node)
        end
    end
end

"""
    close_node!(tree::BnBTree, node::AbstractNode)

Delete the node from the priority queue from the nodes
"""
close_node!(tree::BnBTree, node::AbstractNode) = delete!(tree.nodes, node.id)

"""
    update_best_solution!(tree::BnBTree, node::AbstractNode)

Update the best solution when we found a better incumbent.
Calls [`add_new_solution!`] if this is the case
"""
function update_best_solution!(tree::BnBTree, node::AbstractNode)
    isinf(node.ub) && return false
    node.ub >= tree.incumbent && return false

    tree.incumbent = node.ub

    add_new_solution!(tree, node)
    return true
end

"""
    add_new_solution!(tree::BnBTree{N,R,V,S}, node::AbstractNode) where {N,R,V,S<:DefaultSolution{N,V}}

Currently it changes the general solution itself by calling [`get_relaxed_values`](@ref) which needs to be implemented by you.
# Todo: Add a possibility to store several solutions based on some options.

This function needs to be implemented by you if you have a different type of Solution object than [`DefaultSolution`](@ref).
"""
function add_new_solution!(tree::BnBTree{N,R,V,S}, node::AbstractNode) where {N,R,V,S<:DefaultSolution{N,V}}
    sol = DefaultSolution(node.ub, get_relaxed_values(tree, node), node)
    if isempty(tree.solutions)
        push!(tree.solutions, sol)
    else
        tree.solutions[1] = sol
    end
end

branch!(tree::BnBTree, node::AbstractNode) = @warn "branch! needs to be implemented by you ;)"

"""
    get_relaxed_values(tree::BnBTree, node::AbstractNode)

Get the values of the current node. This is always called only after [`evaluate_node!`](@ref) is called.
It is used to store a `Solution` object.
Return the type of `Value` given to the [`initialize`](@ref) method.
"""
get_relaxed_values(tree::BnBTree, node::AbstractNode) = @warn "get_relaxed_values needs to be implemented by you. It was called with tree::$(typeof(tree)) and node::$(typeof(node))" 

"""
    get_solution(tree::BnBTree; result=1)

Return the solution values of the problem. 
See [`get_objective_value`](@ref) to obtain the objective value instead.
"""
function get_solution(tree::BnBTree{N,R,V,S}; result=1) where {N,R,V,S<:DefaultSolution{N,V}}
    return tree.solutions[result].solution
end

"""
    get_objective_value(tree::BnBTree; result=1)

Return the objective value
"""
function get_objective_value(tree::BnBTree{N,R,V,S}; result=1) where {N,R,V,S<:DefaultSolution{N,V}}
    if tree.sense == :Max
        return -tree.solutions[result].objective
    else
        return tree.solutions[result].objective
    end
end

export BnBTree, BnBNode, AbstractNode, AbstractSolution, isapprox_discrete

export AbstractTraverseStrategy

end<|MERGE_RESOLUTION|>--- conflicted
+++ resolved
@@ -68,12 +68,6 @@
 end
 
 """
-<<<<<<< HEAD
-    BnBTree{Node<:AbstractNode,Root,Value,Solution<:AbstractSolution{Node,Value}}
-
-Holds all the information of the branch and bound tree. 
-"""
-=======
     AbstractTraverseStrategy
 
 The abstract type for a traverse strategy. 
@@ -96,7 +90,11 @@
     traverse_strategy   :: AbstractTraverseStrategy
 end
 
->>>>>>> dfc227a5
+"""
+    BnBTree{Node<:AbstractNode,Root,Value,Solution<:AbstractSolution{Node,Value}}
+
+Holds all the information of the branch and bound tree. 
+"""
 mutable struct BnBTree{Node<:AbstractNode,Root,Value,Solution<:AbstractSolution{Node,Value}}
     incumbent::Float64
     lb::Float64
