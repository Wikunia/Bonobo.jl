# Changelog

## Unreleased
<<<<<<< HEAD
- `log_table` option for printing a table containing useful information about the current status
=======
- Store all solutions

>>>>>>> 10f0b931
## v0.1.1
- Branching and traversing strategies take values not types

## v0.1.0
- BFS traverse strategy
- First and MostInfeasible branching strategies<|MERGE_RESOLUTION|>--- conflicted
+++ resolved
@@ -1,12 +1,9 @@
 # Changelog
 
 ## Unreleased
-<<<<<<< HEAD
 - `log_table` option for printing a table containing useful information about the current status
-=======
 - Store all solutions
 
->>>>>>> 10f0b931
 ## v0.1.1
 - Branching and traversing strategies take values not types
 
