# Changelog

## Unreleased
<<<<<<< HEAD
- Bugfix: It was possible to add a node with a worse lower bound than the best incumbent
=======
- Store all solutions
>>>>>>> 10f0b931

## v0.1.1
- Branching and traversing strategies take values not types


## v0.1.0
- BFS traverse strategy
- First and MostInfeasible branching strategies<|MERGE_RESOLUTION|>--- conflicted
+++ resolved
@@ -1,11 +1,8 @@
 # Changelog
 
 ## Unreleased
-<<<<<<< HEAD
 - Bugfix: It was possible to add a node with a worse lower bound than the best incumbent
-=======
 - Store all solutions
->>>>>>> 10f0b931
 
 ## v0.1.1
 - Branching and traversing strategies take values not types
